--- conflicted
+++ resolved
@@ -812,11 +812,8 @@
                                 "sql-manual/sql-reference/Database-Administration-Statements/INSTALL-PLUGIN",
                                 "sql-manual/sql-reference/Database-Administration-Statements/UNINSTALL-PLUGIN",
                                 "sql-manual/sql-reference/Database-Administration-Statements/ADMIN-SET-REPLICA-STATUS",
-<<<<<<< HEAD
                                 "sql-manual/sql-reference/Database-Administration-Statements/ADMIN-SET-PARTITION-VERSION",
-=======
                                 "sql-manual/sql-reference/Database-Administration-Statements/ADMIN-SET-TABLE-STATUS",
->>>>>>> eadffedb
                                 "sql-manual/sql-reference/Database-Administration-Statements/ADMIN-SHOW-REPLICA-DISTRIBUTION",
                                 "sql-manual/sql-reference/Database-Administration-Statements/ADMIN-SHOW-REPLICA-STATUS",
                                 "sql-manual/sql-reference/Database-Administration-Statements/ADMIN-REPAIR-TABLE",
