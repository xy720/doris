--- conflicted
+++ resolved
@@ -38,11 +38,7 @@
     void copy_one(PageDecoderType* decoder, typename TypeTraits<type>::CppType* ret) {
         Arena arena;
         uint8_t null_bitmap = 0;
-<<<<<<< HEAD
-        ColumnBlock block(get_type_info(type), (uint8_t*)ret, &null_bitmap, &arena);
-=======
         ColumnBlock block(get_type_info(type), (uint8_t*)ret, &null_bitmap, 1, &arena);
->>>>>>> 3f325e00
         ColumnBlockView column_block_view(&block);
 
         size_t n = 1;
@@ -74,11 +70,7 @@
 
         CppType* values = reinterpret_cast<CppType*>(arena.Allocate(size * sizeof(CppType)));
         uint8_t* null_bitmap = reinterpret_cast<uint8_t*>(arena.Allocate(BitmapSize(size)));
-<<<<<<< HEAD
-        ColumnBlock block(get_type_info(Type), (uint8_t*)values, null_bitmap, &arena);
-=======
         ColumnBlock block(get_type_info(Type), (uint8_t*)values, null_bitmap, size, &arena);
->>>>>>> 3f325e00
         ColumnBlockView column_block_view(&block);
         size_t size_to_fetch = size;
         status = rle_page_decoder.next_batch(&size_to_fetch, &column_block_view);
