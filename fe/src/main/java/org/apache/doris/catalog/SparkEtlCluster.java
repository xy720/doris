// Licensed to the Apache Software Foundation (ASF) under one
// or more contributor license agreements.  See the NOTICE file
// distributed with this work for additional information
// regarding copyright ownership.  The ASF licenses this file
// to you under the Apache License, Version 2.0 (the
// "License"); you may not use this file except in compliance
// with the License.  You may obtain a copy of the License at
//
//   http://www.apache.org/licenses/LICENSE-2.0
//
// Unless required by applicable law or agreed to in writing,
// software distributed under the License is distributed on an
// "AS IS" BASIS, WITHOUT WARRANTIES OR CONDITIONS OF ANY
// KIND, either express or implied.  See the License for the
// specific language governing permissions and limitations
// under the License.

package org.apache.doris.catalog;

import org.apache.doris.analysis.EtlClusterDesc;
import org.apache.doris.common.DdlException;
import org.apache.doris.common.proc.BaseProcResult;

import com.google.common.base.Preconditions;
import com.google.common.base.Strings;
import com.google.common.collect.Lists;
import com.google.common.collect.Maps;
import org.apache.commons.lang.StringUtils;
import com.google.gson.annotations.SerializedName;

import java.util.List;
import java.util.Map;

public class SparkEtlCluster extends EtlCluster {
    private static final String SEMICOLON_SEPARATOR = ";";
    private static final String EQUAL_SEPARATOR = "=";
    private static final String COMMA_SEPARATOR = ",";

    private static final String MASTER = "master";
    private static final String DEPLOY_MODE = "deploy_mode";
    private static final String HDFS_ETL_PATH = "hdfs_etl_path";
    private static final String BROKER = "broker";
    private static final String SPARK_ARGS = "spark_args";
    private static final String SPARK_CONFIGS = "spark_configs";
    private static final String YARN_CONFIGS = "yarn_configs";

    private static final String SPARK_ARG_PREFIX = "--";
    private static final String SPARK_CONFIG_PREFIX = "spark.";
    private static final String YARN_MASTER = "yarn";
    private static final String YARN_RESOURCE_MANAGER_ADDRESS = "yarn.resourcemanager.address";
    private static final String FS_DEFAULT_FS = "fs.defaultFS";

    public enum DeployMode {
        CLUSTER,
        CLIENT;

        public static DeployMode fromString(String deployMode) {
            for (DeployMode mode : DeployMode.values()) {
                if (mode.name().equalsIgnoreCase(deployMode)) {
                    return mode;
                }
            }
            return null;
        }
    }

    @SerializedName(value = MASTER)
    private String master;
    @SerializedName(value = DEPLOY_MODE)
    private DeployMode deployMode = DeployMode.CLUSTER;
    @SerializedName(value = HDFS_ETL_PATH)
    private String hdfsEtlPath;
    @SerializedName(value = BROKER)
    private String broker;
    @SerializedName(value = SPARK_ARGS)
    private Map<String, String> sparkArgsMap;
    @SerializedName(value = SPARK_CONFIGS)
    private Map<String, String> sparkConfigsMap;
    @SerializedName(value = YARN_CONFIGS)
    private Map<String, String> yarnConfigsMap;

    public SparkEtlCluster(String name) {
        this(name, null, DeployMode.CLUSTER, null, null, Maps.newHashMap(), Maps.newHashMap(), Maps.newHashMap());
    }

    private SparkEtlCluster(String name, String master, DeployMode deployMode, String hdfsEtlPath, String broker,
                            Map<String, String> sparkArgsMap, Map<String, String> sparkConfigsMap,
                            Map<String, String> yarnConfigsMap) {
        super(name, EtlClusterType.SPARK);
        this.master = master;
        this.deployMode = deployMode;
        this.hdfsEtlPath = hdfsEtlPath;
        this.broker = broker;
        this.sparkArgsMap = sparkArgsMap;
        this.sparkConfigsMap = sparkConfigsMap;
        this.yarnConfigsMap = yarnConfigsMap;
    }

    public String getMaster() {
        return master;
    }

    public DeployMode getDeployMode() {
        return deployMode;
    }

    public String getHdfsEtlPath() {
        return hdfsEtlPath;
    }

    public String getBroker() {
        return broker;
    }

    public Map<String, String> getSparkArgsMap() {
        return sparkArgsMap;
    }

    public Map<String, String> getSparkConfigsMap() {
        return sparkConfigsMap;
    }

    public Map<String, String> getYarnConfigsMap() {
        return yarnConfigsMap;
    }

    public SparkEtlCluster getCopiedEtlCluster() {
        return new SparkEtlCluster(name, master, deployMode, hdfsEtlPath, broker, Maps.newHashMap(sparkArgsMap),
                                   Maps.newHashMap(sparkConfigsMap), Maps.newHashMap(yarnConfigsMap));
    }

    public boolean isYarnMaster() {
        return master.equalsIgnoreCase(YARN_MASTER);
    }

    public void update(EtlClusterDesc etlClusterDesc) throws DdlException {
        Preconditions.checkState(name.equals(etlClusterDesc.getName()));

        Map<String, String> properties = etlClusterDesc.getProperties();
        if (properties == null) {
            return;
        }

        // replace master, deployMode, hdfsEtlPath, broker if exist in etlClusterDesc
        if (properties.containsKey(MASTER)) {
            master = properties.get(MASTER);
        }
        if (properties.containsKey(DEPLOY_MODE)) {
            DeployMode mode = DeployMode.fromString(properties.get(DEPLOY_MODE));
            if (mode == null) {
                throw new DdlException("Unknown deploy mode: " + properties.get(DEPLOY_MODE));
            }
            deployMode = mode;
        }
        if (properties.containsKey(HDFS_ETL_PATH)) {
            hdfsEtlPath = properties.get(hdfsEtlPath);
        }
        if (properties.containsKey(broker)) {
            broker = properties.get(broker);
        }

        // merge spark args
        if (properties.containsKey(SPARK_ARGS)) {
            Map<String, String> newArgsMap = getConfigsMap(properties, SPARK_ARGS);
            for (Map.Entry<String, String> entry : newArgsMap.entrySet()) {
                String argKey = entry.getKey();
                if (sparkArgsMap.containsKey(argKey)) {
                    sparkArgsMap.put(argKey, sparkArgsMap.get(argKey) + COMMA_SEPARATOR + entry.getValue());
                } else {
                    sparkArgsMap.put(argKey, entry.getValue());
                }
            }
        }

        // merge spark configs
        if (properties.containsKey(SPARK_CONFIGS)) {
            sparkConfigsMap.putAll(getSparkConfigsMap(properties, SPARK_CONFIGS));
        }

        // merge yarn configs
        if (properties.containsKey(YARN_CONFIGS)) {
            yarnConfigsMap.putAll(getYarnConfigsMap(properties, YARN_CONFIGS));
        }
    }

    @Override
    protected void setProperties(Map<String, String> properties) throws DdlException {
        Preconditions.checkState(properties != null);

        master = properties.get(MASTER);
        if (master == null) {
            throw new DdlException("Missing spark master in properties");
        }
        DeployMode mode = DeployMode.fromString(properties.get(DEPLOY_MODE));
        if (mode != null) {
            deployMode = mode;
        }
        hdfsEtlPath = properties.get(HDFS_ETL_PATH);
        if (hdfsEtlPath == null) {
            throw new DdlException("Missing hdfs etl path in properties");
        }

        broker = properties.get(BROKER);
        if (broker == null) {
            throw new DdlException("Missing broker in properties");
        }
        // check broker exist
        if (!Catalog.getInstance().getBrokerMgr().contaisnBroker(broker)) {
            throw new DdlException("Unknown broker name(" + broker + ")");
        }

        sparkArgsMap = getSparkArgsMap(properties, SPARK_ARGS);
        sparkConfigsMap = getSparkConfigsMap(properties, SPARK_CONFIGS);
        yarnConfigsMap = getYarnConfigsMap(properties, YARN_CONFIGS);
    }

    @Override
    protected void getProcNodeData(BaseProcResult result) {
        String lowerCaseType = type.name().toLowerCase();
        result.addRow(Lists.newArrayList(name, lowerCaseType, SparkEtlCluster.MASTER, master));
        result.addRow(Lists.newArrayList(name, lowerCaseType, SparkEtlCluster.DEPLOY_MODE,
                                         deployMode.name().toLowerCase()));
        result.addRow(Lists.newArrayList(name, lowerCaseType, SparkEtlCluster.HDFS_ETL_PATH, hdfsEtlPath));
        result.addRow(Lists.newArrayList(name, lowerCaseType, SparkEtlCluster.BROKER, broker));

        Map<String, Map<String, String>> keyToConfigsMap = Maps.newHashMap();
        keyToConfigsMap.put(SPARK_ARGS, sparkArgsMap);
        keyToConfigsMap.put(SPARK_CONFIGS, sparkConfigsMap);
        keyToConfigsMap.put(YARN_CONFIGS, yarnConfigsMap);
        for (Map.Entry<String, Map<String, String>> entry : keyToConfigsMap.entrySet()) {
            Map<String, String> configsMap = entry.getValue();
            if (!configsMap.isEmpty()) {
                List<String> configs = Lists.newArrayList();
                for (Map.Entry<String, String> argEntry : configsMap.entrySet()) {
                    configs.add(argEntry.getKey() + SparkEtlCluster.EQUAL_SEPARATOR + argEntry.getValue());
                }
                result.addRow(Lists.newArrayList(name, lowerCaseType, entry.getKey(),
                                                 StringUtils.join(configs, SparkEtlCluster.SEMICOLON_SEPARATOR)));
            }
        }
    }

    private Map<String, String> getSparkArgsMap(Map<String, String> properties, String sparkArgsKey)
            throws DdlException {
        Map<String, String> sparkArgsMap = getConfigsMap(properties, sparkArgsKey);
        for (Map.Entry<String, String> entry : sparkArgsMap.entrySet()) {
            if (!entry.getKey().startsWith(SPARK_ARG_PREFIX)) {
                throw new DdlException(sparkArgsKey + " format error, use '--key1=value1,value2;--key2=value3'");
            }
        }
        return sparkArgsMap;
    }

    private Map<String, String> getSparkConfigsMap(Map<String, String> properties, String sparkConfigsKey)
            throws DdlException {
        Map<String, String> sparkConfigsMap = getConfigsMap(properties, sparkConfigsKey);
        for (Map.Entry<String, String> entry : sparkConfigsMap.entrySet()) {
            if (!entry.getKey().startsWith(SPARK_CONFIG_PREFIX)) {
                throw new DdlException(sparkConfigsKey + " format error, use 'spark.key1=value1;spark.key2=value2'");
            }
        }
        return sparkConfigsMap;
    }

    private Map<String, String> getYarnConfigsMap(Map<String, String> properties, String yarnConfigsKey) throws DdlException {
        Map<String, String> yarnConfigsMap = getConfigsMap(properties, yarnConfigsKey);
<<<<<<< HEAD
        if ((!yarnConfigsMap.containsKey(YARN_RESOURCE_MANAGER_ADDRESS))
=======
        /*
        // if deploy machines do not set HADOOP_CONF_DIR env, we should set these configs blow
        if ((!yarnConfigsMap.containsKey(YARN_RESOURCE_MANAGER_ADDRESS) || !yarnConfigsMap.containsKey(FS_DEFAULT_FS))
>>>>>>> b9b47277
                && isYarnMaster()) {
            throw new DdlException("Missing " + yarnConfigsKey + "(" + YARN_RESOURCE_MANAGER_ADDRESS + " and " + FS_DEFAULT_FS
                                           + ") in yarn master");
        }
        */
        return yarnConfigsMap;
    }

    private Map<String, String> getConfigsMap(Map<String, String> properties, String key) throws DdlException {
        Map<String, String> configsMap = Maps.newHashMap();

        String configsStr = properties.get(key);
        if (Strings.isNullOrEmpty(configsStr)) {
            return configsMap;
        }

        // --jars=xxx.jar,yyy.jar;--files=/tmp/aaa,/tmp/bbb
        // yarn.resourcemanager.address=host:port;fs.defaultFS=hdfs://host:port
        // spark.driver.memory=1g;spark.executor.memory=1g
        String[] configs = configsStr.split(SEMICOLON_SEPARATOR);
        for (String configStr : configs) {
            if (configStr.trim().isEmpty()) {
                continue;
            }

            String[] configArr = configStr.trim().split(EQUAL_SEPARATOR);
            if (configArr.length != 2 || configArr[0].isEmpty() || configArr[1].isEmpty()) {
                throw new DdlException(key + " format error, use 'key1=value1;key2=value2'");
            }
             configsMap.put(configArr[0], configArr[1]);
        }
        return  configsMap;
    }
}
<|MERGE_RESOLUTION|>--- conflicted
+++ resolved
@@ -264,13 +264,9 @@
 
     private Map<String, String> getYarnConfigsMap(Map<String, String> properties, String yarnConfigsKey) throws DdlException {
         Map<String, String> yarnConfigsMap = getConfigsMap(properties, yarnConfigsKey);
-<<<<<<< HEAD
-        if ((!yarnConfigsMap.containsKey(YARN_RESOURCE_MANAGER_ADDRESS))
-=======
         /*
         // if deploy machines do not set HADOOP_CONF_DIR env, we should set these configs blow
         if ((!yarnConfigsMap.containsKey(YARN_RESOURCE_MANAGER_ADDRESS) || !yarnConfigsMap.containsKey(FS_DEFAULT_FS))
->>>>>>> b9b47277
                 && isYarnMaster()) {
             throw new DdlException("Missing " + yarnConfigsKey + "(" + YARN_RESOURCE_MANAGER_ADDRESS + " and " + FS_DEFAULT_FS
                                            + ") in yarn master");
